--- conflicted
+++ resolved
@@ -32,12 +32,6 @@
 #-----------------------------------------------------------------------------
 PREFIX ?= ./
 NAME := flups
-<<<<<<< HEAD
-# executable naming
-TARGET_EXE_A2A := $(NAME)_validation_a2a
-TARGET_EXE_NB := $(NAME)_validation_nb
-=======
->>>>>>> f016e92e
 # library naming
 TARGET_LIB_A2A := build/lib$(NAME)_a2a
 TARGET_LIB_NB := build/lib$(NAME)_nb
@@ -88,11 +82,7 @@
 	$(CXX) $(CXXFLAGS) $(INC) $(DEF) -fPIC -MMD -E $< -o $@
 
 ################################################################################
-<<<<<<< HEAD
-default: validation
-=======
 default: install
->>>>>>> f016e92e
 
 # for the validation, do a static lib
 validation: lib_static
@@ -122,11 +112,7 @@
 
 
 
-<<<<<<< HEAD
-preproc: $(IN_A2A)
-=======
 all2all: $(TARGET_LIB_A2A).a $(TARGET_LIB_A2A).so
->>>>>>> f016e92e
 
 nonblocking: $(TARGET_LIB_NB).a $(TARGET_LIB_NB).so
 
@@ -150,32 +136,6 @@
 	@echo $(SRC)
 
 clean:
-<<<<<<< HEAD
-	rm -f $(OBJ_DIR)/*.o
-	rm -f $(OBJ_DIR)/*.in
-	rm -f $(TARGET_EXE)
-	rm -f $(TARGET_EXE_A2A)
-	rm -f $(TARGET_EXE_NB)
-	rm -f $(TARGET_LIB_A2A)
-	rm -f $(TARGET_LIB_NB)
-
-destroy:
-	rm -f $(TARGET_EXE)
-	rm -f $(TARGET_EXE_A2A)
-	rm -f $(TARGET_EXE_NB)
-	rm -f $(TARGET_LIB_A2A)
-	rm -f $(TARGET_LIB_NB)
-	rm -f $(OBJ_DIR)/*
-	rm -rf include
-	rm -rf lib
-
-info:
-	@echo $(ARCH_FILE)
-	$(info SRC = $(SRC))
-	$(info OBJ = $(OBJ_A2A))
-	$(info OBJ = $(OBJ_NB))
-	$(info DEP = $(DEP))
-=======
 	@rm -f $(OBJ_DIR)/*.o
 	@rm -f $(TARGET_LIB_A2A)*
 	@rm -f $(TARGET_LIB_NB)*
@@ -223,6 +183,5 @@
 	@echo "                                                    "
 	@echo "    	(C) UCLouvain - GPLv3                          "
 	@echo "----------------------------------------------------"
->>>>>>> f016e92e
 
 -include $(DEP)