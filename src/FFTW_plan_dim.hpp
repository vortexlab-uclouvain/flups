/**
 * @file FFTW_plan_dim.hpp
 * @author Thomas Gillis
 * @brief 
 * @version
 * @date 2019-07-16
 * 
 * @copyright Copyright © UCLouvain 2019
 * 
 */
#ifndef FFTW_PLAN_DIM_HPP
#define FFTW_PLAN_DIM_HPP

#include "defines.hpp"
#include "topology.hpp"
#include "fftw3.h"

/**
 * @brief the boundary condition can be EVEN, ODD, PERiodic or UNBounded
 * 
 */
enum BoundaryType {
    EVEN = 0, /**< EVEN boundary condition = zero flux  */
    ODD  = 1, /**< ODD boundary condition = zero value */
    PER  = 3, /**< PERiodic boundary conditions */
    UNB  = 4  /**< UNBounded boundary condition */
};

/**
 * @brief PlanType is the type of plan considered and is computed as the sum of both BoundaryType variables
 * 
 * The integer value associated gives is the priority of processing.
 * We first have to do the real to real transforms, then the padded real to real (mix direction = unbounded + boundary condition),
 * then the periodic (DFT) directions and finally the padded periodic boundary condition.
 * This order is chosen in order to reduce the computational cost.
 */
enum PlanType {
    SYMSYM = 2, /**< type real 2 real (DCT / DST) : EE (0) , EO/OE (1) , OO (2) */
    MIXUNB = 5, /**< type unbounded and a symetry condition: UE/EU (4) , UO/OU (5) */
    PERPER = 6, /**< type periodic - periodic: PERPER (6) */
    UNBUNB = 8  /**< type fully unbounded UU (8) */
};

/**
 * @brief A FFTW plan in one dimension
 * 
 */
class FFTW_plan_dim {
   protected:
    const bool _isGreen; /**< @brief boolean is true if this plan is for a Green's function */
    const int  _dimID;   /**< @brief the dimension of the plan in the field reference */
    const int  _sign;    /**< @brief FFT_FORWARD (-1) or FFT_BACKWARD(+1) */

    bool   _isInputReal= true;  /**< @brief is the input of this plan real?*/
    bool   _isr2c      = false; /**< @brief is this plan the one that changes to complex?*/
    bool   _imult      = false; /**< @brief boolean to determine if we have to multiply by (i=sqrt(-1)) or not*/
    bool   _isSpectral = false; /**< @brief indicate if the Green's function has to be done spectrally (leading to a helmolz problem) */
    int    _howmany    = -1;    /**< @brief number of transfroms to perfom */
    int    _fieldstart = 0;     /**< @brief the starting index for the field copy in the direction of the plan*/
    int    _n_in       = 0;     /**< @brief the number of element in the transform*/
    int    _n_out      = 0;     /**< @brief the number of element coming out of the transform*/
    int    _symstart   = 0;     /**< @brief the starting index for the symmetry of the Green's function, set to 0 if no symmetry is needed*/
    int    _shiftgreen = 0;     /**< @brief the shift to set in the Green's function when doing the convolution*/
    double _normfact   = 0.0;   /**< @brief factor you need to multiply to get the transform on the right scaling*/
    double _volfact    = 0.0;   /**< @brief volume factor*/
    double _kfact      = 0.0;   /**< @brief multiplication factor to have the correct k numbers*/
    double _koffset    = 0.0;   /**< @brief additive factor to have the correct k numbers*/

    PlanType     _type;  /**< @brief type of this plan, see #PlanType*/
    BoundaryType _bc[2]; /**< @brief boundary condition [0]=LEFT/MIN - [1]=RIGHT/MAX*/

    fftw_r2r_kind _kind;        /**< @brief kind of transfrom to perform (used by r2r and mix plan only)*/
    fftw_plan     _plan = NULL; /**< @brief the actual FFTW plan*/

   public:
    FFTW_plan_dim(const int dimID, const double h[3], const double L[3], const BoundaryType mybc[2], const int sign, const bool isGreen);
    ~FFTW_plan_dim();

    void init(const int size[3], const bool isComplex);

<<<<<<< HEAD
    void allocate_plan(const Topology *topo, double* data);
=======
    void allocate_plan(const int size_plan[3], double* data);
>>>>>>> a872835a
    void execute_plan();

    /**
     * @name Getters - return the value
     * 
     */
    /**@{ */
    inline bool   isSpectral() const { return _isSpectral; }
    inline bool   isInputReal() const { return _isInputReal; }
    inline bool   isr2c() const { return _isr2c; }
    inline bool   isr2c_green() const { return _isr2c && (!_isSpectral || !_isGreen) ; }
    inline int    dimID() const { return _dimID; }
    inline int    imult() const { return _imult; }
    inline int    shiftgreen() const { return _shiftgreen; }
    inline int    type() const { return _type; }
    inline int    symstart() const { return _symstart; }
    inline double normfact() const { return _normfact; }
    inline double volfact() const { return _volfact; }
    inline double kfact() const { return _kfact; }
    inline double koffset() const { return _koffset; }

    inline void get_outsize(int* size) const { size[_dimID] = _n_out; };
    inline void get_fieldstart(int* start) const { start[_dimID] = _fieldstart; };
    inline void get_isNowComplex(bool* isComplex) const { (*isComplex) = (*isComplex) || _isr2c; };
    /**@} */

    void disp();

   protected:
    /**
     * @name Initialization
     */
    /**@{ */
<<<<<<< HEAD
    void _init_real2real(const int size[DIM], bool isComplex);
    void _init_mixunbounded(const int size[DIM], bool isComplex);
    void _init_periodic(const int size[DIM], bool isComplex);
    void _init_unbounded(const int size[DIM], bool isComplex);
=======
    void _init_real2real(const int size[3], bool isComplex);
    void _init_mixpoisson(const int size[3], bool isComplex);
    void _init_periodic(const int size[3], bool isComplex);
    void _init_unbounded(const int size[3], bool isComplex);
>>>>>>> a872835a
    /**@} */

    /**
     * @name Plan allocation
     */
    /**@{ */
<<<<<<< HEAD
    void _allocate_plan_real(const Topology *topo, double* data);
    void _allocate_plan_complex(const Topology *topo, double* data);
=======
    void _allocate_plan_real(const int size_ordered[3], double* data);
    void _allocate_plan_complex(const int size_ordered[3], double* data);
>>>>>>> a872835a
    /**@} */
};

#endif<|MERGE_RESOLUTION|>--- conflicted
+++ resolved
@@ -78,11 +78,7 @@
 
     void init(const int size[3], const bool isComplex);
 
-<<<<<<< HEAD
     void allocate_plan(const Topology *topo, double* data);
-=======
-    void allocate_plan(const int size_plan[3], double* data);
->>>>>>> a872835a
     void execute_plan();
 
     /**
@@ -116,30 +112,18 @@
      * @name Initialization
      */
     /**@{ */
-<<<<<<< HEAD
-    void _init_real2real(const int size[DIM], bool isComplex);
-    void _init_mixunbounded(const int size[DIM], bool isComplex);
-    void _init_periodic(const int size[DIM], bool isComplex);
-    void _init_unbounded(const int size[DIM], bool isComplex);
-=======
     void _init_real2real(const int size[3], bool isComplex);
-    void _init_mixpoisson(const int size[3], bool isComplex);
+    void _init_mixunbounded(const int size[3], bool isComplex);
     void _init_periodic(const int size[3], bool isComplex);
     void _init_unbounded(const int size[3], bool isComplex);
->>>>>>> a872835a
     /**@} */
 
     /**
      * @name Plan allocation
      */
     /**@{ */
-<<<<<<< HEAD
     void _allocate_plan_real(const Topology *topo, double* data);
     void _allocate_plan_complex(const Topology *topo, double* data);
-=======
-    void _allocate_plan_real(const int size_ordered[3], double* data);
-    void _allocate_plan_complex(const int size_ordered[3], double* data);
->>>>>>> a872835a
     /**@} */
 };
 
