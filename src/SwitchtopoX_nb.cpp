#include "SwitchTopoX_nb.hpp"

void SendRecv(const int n_send_rqst, MPI_Request *send_rqst, MemChunk *send_chunks, const int self_send_idx,
              const int n_recv_rqst, MPI_Request *recv_rqst, MemChunk *recv_chunks, const int self_recv_idx,
              const Topology *topo_in, const Topology *topo_out, opt_double_ptr mem, H3LPR::Profiler* prof);

SwitchTopoX_nb::SwitchTopoX_nb(const Topology *topo_in, const Topology *topo_out, const int shift[3], H3LPR::Profiler *prof)
    : SwitchTopoX(topo_in, topo_out, shift, prof) {
    BEGIN_FUNC;
    //--------------------------------------------------------------------------
    // nothing special to do here
    //--------------------------------------------------------------------------
    END_FUNC;
}

void SwitchTopoX_nb::setup_buffers(opt_double_ptr sendData, opt_double_ptr recvData) {
    BEGIN_FUNC;
    FLUPS_CHECK(i2o_selfcomm_ * o2i_selfcomm_ >= 0, "The selfcomm i2o and o2i must have the same sign ");
    //--------------------------------------------------------------------------
    // first setup the basic stuffs
    this->SwitchTopoX::setup_buffers(sendData, recvData);

    int sub_rank;
    MPI_Comm_rank(subcomm_, &sub_rank);

    //..........................................................................
    // once we have the MemChunks we can allocate the requests
    // i2o transfert goes from i2o_chunks to o2i_chunks
    // We do not use MPI to process the self request so we have to remove it from the number of request
    i2o_send_rqst_ = reinterpret_cast<MPI_Request *>(m_calloc(i2o_nchunks_ * sizeof(MPI_Request)));
    i2o_recv_rqst_ = reinterpret_cast<MPI_Request *>(m_calloc(o2i_nchunks_ * sizeof(MPI_Request)));
    // o2i transfert goes from o2i_chunks to i2o_chunks
    o2i_send_rqst_ = reinterpret_cast<MPI_Request *>(m_calloc(o2i_nchunks_ * sizeof(MPI_Request)));
    o2i_recv_rqst_ = reinterpret_cast<MPI_Request *>(m_calloc(i2o_nchunks_ * sizeof(MPI_Request)));

    //..........................................................................
    // this is the loop over the input topo and the associated chunks
    for (int ir = 0; ir < i2o_nchunks_ - (i2o_selfcomm_ >= 0 ); ++ir) {
        MemChunk      *cchunk = i2o_chunks_ + ir;
        opt_double_ptr buf    = cchunk->data;
        size_t         count  = cchunk->size_padded * cchunk->nda;

        FLUPS_CHECK(count < std::numeric_limits<int>::max(), "message is too big: %ld vs %d", count, std::numeric_limits<int>::max());
        MPI_Send_init(buf, (int)(count), MPI_DOUBLE, cchunk->dest_rank, sub_rank, subcomm_, i2o_send_rqst_ + ir);
        MPI_Recv_init(buf, (int)(count), MPI_DOUBLE, cchunk->dest_rank, sub_rank, subcomm_, o2i_recv_rqst_ + ir);
    }

    // here we go for the output topo and the associated chunks
    for (int ir = 0; ir < o2i_nchunks_ - (o2i_selfcomm_ >= 0 ); ++ir) {
        MemChunk      *cchunk = o2i_chunks_ + ir;
        opt_double_ptr buf    = cchunk->data;
        size_t         count  = cchunk->size_padded * cchunk->nda;
        FLUPS_CHECK(count < std::numeric_limits<int>::max(), "message is too big: %ld vs %d", count, std::numeric_limits<int>::max());
        MPI_Recv_init(buf, (int)(count), MPI_DOUBLE, cchunk->dest_rank, cchunk->dest_rank, subcomm_, i2o_recv_rqst_ + ir);
        MPI_Send_init(buf, (int)(count), MPI_DOUBLE, cchunk->dest_rank, cchunk->dest_rank, subcomm_, o2i_send_rqst_ + ir);
    }

    //..........................................................................
    // Create the self requests
    if(i2o_selfcomm_ >= 0){
        // Setting everything that use the i2o_chunks 
        {
            MemChunk      *cchunk = i2o_chunks_ + i2o_selfcomm_;
            opt_double_ptr buf    = cchunk->data;
            size_t         count  = cchunk->size_padded * cchunk->nda;
            FLUPS_CHECK(count < std::numeric_limits<int>::max(), "message is too big: %ld vs %d", count, std::numeric_limits<int>::max());
            FLUPS_CHECK(cchunk->dest_rank == sub_rank,"the dest rank should be equal to the subrank when performing self request");
            MPI_Send_init(buf, (int)(count), MPI_DOUBLE, 0, 0, MPI_COMM_SELF, i2o_send_rqst_ + i2o_selfcomm_);
            MPI_Recv_init(buf, (int)(count), MPI_DOUBLE, 0, 0, MPI_COMM_SELF, o2i_recv_rqst_ + i2o_selfcomm_);
        }

        // Setting everything that use the o2i_chunks 
        {
            MemChunk *cchunk      = o2i_chunks_ + o2i_selfcomm_;
            opt_double_ptr buf    = cchunk->data;
            size_t         count  = cchunk->size_padded * cchunk->nda;
            FLUPS_CHECK(count < std::numeric_limits<int>::max(), "message is too big: %ld vs %d", count, std::numeric_limits<int>::max());
            FLUPS_CHECK(cchunk->dest_rank == sub_rank,"the dest rank should be equal to the subrank when performing self request");
            MPI_Recv_init(buf, (int)(count), MPI_DOUBLE, 0, 0, MPI_COMM_SELF, i2o_recv_rqst_ + o2i_selfcomm_);
            MPI_Send_init(buf, (int)(count), MPI_DOUBLE, 0, 0, MPI_COMM_SELF, o2i_send_rqst_ + o2i_selfcomm_);
        }

    }

    //--------------------------------------------------------------------------
    END_FUNC;
}

SwitchTopoX_nb::~SwitchTopoX_nb(){
    BEGIN_FUNC;
    //--------------------------------------------------------------------------
    for (int ir = 0; ir < i2o_nchunks_; ++ir) {
        MPI_Request_free(i2o_send_rqst_ + ir);
        MPI_Request_free(o2i_recv_rqst_ + ir);
    }
    // here we go for the output topo and the associated chunks
    for (int ir = 0; ir < o2i_nchunks_; ++ir) {
        MPI_Request_free(i2o_recv_rqst_ + ir);
        MPI_Request_free(o2i_send_rqst_ + ir);
    }

    // free the request arrays
    m_free(i2o_send_rqst_);
    m_free(i2o_recv_rqst_);
    m_free(o2i_send_rqst_);
    m_free(o2i_recv_rqst_);
    //--------------------------------------------------------------------------
    END_FUNC;
}

/**
 * @brief Send and receive the non-blocking calls, overlaping with the shuffle execution
 *
 * @param v
 * @param sign
 */
void SwitchTopoX_nb::execute(opt_double_ptr v, const int sign) const {
    BEGIN_FUNC;
    //--------------------------------------------------------------------------
    m_profStarti(prof_, "Switchtopo%d", idswitchtopo_);
    if (sign == FLUPS_FORWARD) {
        SendRecv(i2o_nchunks_, i2o_send_rqst_, i2o_chunks_, i2o_selfcomm_,
                 o2i_nchunks_, i2o_recv_rqst_, o2i_chunks_, o2i_selfcomm_,
                 topo_in_, topo_out_, v, prof_);
    } else {
        SendRecv(o2i_nchunks_, o2i_send_rqst_, o2i_chunks_, o2i_selfcomm_,
                 i2o_nchunks_, o2i_recv_rqst_, i2o_chunks_, i2o_selfcomm_,
                 topo_out_, topo_in_, v, prof_);
    }
    m_profStopi(prof_, "Switchtopo%d", idswitchtopo_);

    //--------------------------------------------------------------------------
    END_FUNC;
}

void SwitchTopoX_nb::disp() const {
    BEGIN_FUNC;
    FLUPS_INFO("------------------------------------------");
    FLUPS_INFO("## Topo Swticher MPI");
    FLUPS_INFO("--- INPUT");
    FLUPS_INFO("  - input axis = %d", topo_in_->axis());
    FLUPS_INFO("  - input local = %d %d %d", topo_in_->nloc(0), topo_in_->nloc(1), topo_in_->nloc(2));
    FLUPS_INFO("  - input global = %d %d %d", topo_in_->nglob(0), topo_in_->nglob(1), topo_in_->nglob(2));
    FLUPS_INFO("--- OUTPUT");
    FLUPS_INFO("  - output axis = %d", topo_out_->axis());
    FLUPS_INFO("  - output local = %d %d %d", topo_out_->nloc(0), topo_out_->nloc(1), topo_out_->nloc(2));
    FLUPS_INFO("  - output global = %d %d %d", topo_out_->nglob(0), topo_out_->nglob(1), topo_out_->nglob(2));
    FLUPS_INFO("------------------------------------------");
}

/**
 * @brief process to the Send/Recv operation to go from topo_in to topo_out
 *
 * The indexing of the requests and the chunks is the same
 *
 * @param n_send_rqst
 * @param send_rqst
 * @param send_chunks
 * @param n_recv_rqst
 * @param recv_rqst
 * @param recv_chunks
 * @param topo_in
 * @param topo_out
 * @param mem
 */
void SendRecv(const int n_send_rqst, MPI_Request *send_rqst, MemChunk *send_chunks, const int self_send_idx,
              const int n_recv_rqst, MPI_Request *recv_rqst, MemChunk *recv_chunks, const int self_recv_idx,
              const Topology *topo_in, const Topology *topo_out, opt_double_ptr mem, H3LPR::Profiler* prof) {
    BEGIN_FUNC;
    FLUPS_CHECK(self_send_idx*self_recv_idx >= 0, "the self idx must be the same for the send and receive" );
    //--------------------------------------------------------------------------
    // Get the memory arrangement
    const int nmem_in[3]  = {topo_in->nmem(0), topo_in->nmem(1), topo_in->nmem(2)};
    const int nmem_out[3] = {topo_out->nmem(0), topo_out->nmem(1), topo_out->nmem(2)};

    // Get the number of request we have to perform with other ranks than myself
    const int n_other_send = n_send_rqst - (self_send_idx >= 0 );
    const int n_other_recv = n_recv_rqst - (self_recv_idx >= 0 );

    //..........................................................................
<<<<<<< HEAD
    // Define the tasks to perform while proceeding to the MPI send and recv
    auto send_my_rqst = [=](int count, MemChunk *chunk, MPI_Request *request) {
        FLUPS_INFO("sending request to rank %d of size %d %d %d", chunk->dest_rank, chunk->isize[0], chunk->isize[1], chunk->isize[2]);
        // copy here the chunk from the input topo to the chunk
        for (int ic = 0; ic < count; ++ic) {
=======
    auto send_my_rqst = [=]( int count, MemChunk *chunk, MPI_Request *request) {
        FLUPS_INFO("sending request to rank %d of size %d %d %d",chunk->dest_rank,chunk->isize[0],chunk->isize[1],chunk->isize[2]);
        // copy here the chunk from the input topo to the chunk
        for(int ic = 0; ic < count; ++ic){
>>>>>>> 2ed7d027
            CopyData2Chunk(nmem_in, mem, chunk + ic);
        }
        // start the request
        MPI_Startall(count, request);
    };
    auto recv_my_rqst = [=](MPI_Request *request, MemChunk *chunk) {
        FLUPS_INFO("recving request from rank %d of size %d %d %d", chunk->dest_rank, chunk->isize[0], chunk->isize[1], chunk->isize[2]);
        // shuffle the data
        DoShuffleChunk(chunk);
        FLUPS_INFO("Recv done");
        // CopyChunk2Data(chunk, nmem_out, mem);
    };

    // Define the send of the batch
    auto send_my_batch = [&send_my_rqst, prof](int n_ttl_to_send, int *n_already_send, int n_to_send, MemChunk *chunks, MPI_Request *request) {
        int count_send = m_min(n_ttl_to_send - *n_already_send, n_to_send);
        FLUPS_INFO("sending %d/%d request -- already send = %d", count_send, n_ttl_to_send, *n_already_send);
        if (count_send > 0) {
            m_profStarti(prof, "copy data 2 chunk");
            send_my_rqst(count_send, chunks + *n_already_send, request + *n_already_send);
            m_profStopi(prof, "copy data 2 chunk");
        }
        *n_already_send += count_send;
    };

    //..........................................................................
    // Define the counter needed to perform the send and receive
    const int send_batch   = MPI_BATCH_SEND;
    int       send_cntr    = 0;
    int       recv_cntr    = 0;
    int      *completed_id = reinterpret_cast<int *>(m_calloc(n_other_recv * sizeof(int)));

    //..........................................................................
<<<<<<< HEAD
    m_profStart(prof, "send/recv");
    // at least everybody enters here the same
    m_profInitLeave(prof, "copy data 2 chunk"); // from the send_my_batch lambda
    m_profInitLeave(prof, "shuffle");
    m_profInitLeave(prof, "self");
=======
    const int send_batch = MPI_BATCH_SEND;
    int send_cntr = 0;
    int recv_cntr = 0;
    int *completed_id = reinterpret_cast<int *>(m_calloc(n_recv_rqst * sizeof(int)));
>>>>>>> 2ed7d027

    // According to the standard 3.1 pg 77, MPI should start all the requests in the array 
    // so we start all the other request and the self request using the same start. 
    FLUPS_INFO("starting %d recv request", n_recv_rqst);+   
    MPI_Startall(n_recv_rqst, recv_rqst);

    // Start a first batch of send requests
    send_my_batch(n_other_send, &send_cntr, send_batch, send_chunks, send_rqst);

    // process the self request
    if (0 <= self_send_idx) {
        FLUPS_INFO("sending and processing the self request");
        m_profStart(prof, "self");
        // MPI_Start(recv_rqst + self_recv_idx);
        send_my_rqst(1, send_chunks + self_send_idx, send_rqst + self_send_idx);
        MPI_Wait(recv_rqst + self_recv_idx, MPI_STATUSES_IGNORE);
        recv_my_rqst(recv_rqst + self_recv_idx, recv_chunks + self_recv_idx);
        MPI_Wait(send_rqst + self_send_idx, MPI_STATUSES_IGNORE);
        m_profStop(prof, "self");
    }

    // while we still have to send or recv something, we continue
<<<<<<< HEAD
    while ((send_cntr < n_other_send) || (recv_cntr < n_other_recv)) {
=======
    m_profStarti(prof, "send/recv");
    while ((send_cntr < n_send_rqst) || (recv_cntr < n_recv_rqst)) {
        // perform a batch of  sends
        int count_send = m_min(n_send_rqst - send_cntr, send_batch);
        FLUPS_INFO("sending request from %d to %d /%d", send_cntr, send_cntr + count_send, n_send_rqst);
        if (count_send > 0){
            m_profStarti(prof, "copy data 2 chunk");
            send_my_rqst(count_send, send_chunks + send_cntr, send_rqst + send_cntr);
            m_profStopi(prof, "copy data 2 chunk");
        }
        // increment the counter
        send_cntr += count_send;
        
>>>>>>> 2ed7d027
        // if we have some requests to recv, test it
        int n_completed = 0;
        if (recv_cntr < n_recv_rqst) {
            MPI_Testsome(n_recv_rqst, recv_rqst, &n_completed, completed_id, MPI_STATUSES_IGNORE);
        }

<<<<<<< HEAD
        // Maintain the difference between the pending send and receive request to send_batch
        // if we completed n_completed recvs it means that the send are completed on the other rank.
        // to maintain the total balance accross the network we start another chunk of n_completed
        send_my_batch(n_other_send, &send_cntr, n_completed, send_chunks, send_rqst);

        // for each of the completed request, treat it
        for (int id = 0; id < n_completed; ++id) {
            m_profStart(prof, "shuffle");
            FLUPS_INFO("recving request %d/%d", recv_cntr + id, n_recv_rqst);
            const int rqst_id = completed_id[id];
            recv_my_rqst(recv_rqst + rqst_id, recv_chunks + rqst_id);
            m_profStop(prof, "shuffle");
        }
        // increment the counter of recv request
        recv_cntr += n_completed;
=======
        // Maintain the difference between the pending send and receive request to send_bacth
        count_send = m_min(n_send_rqst - send_cntr, n_completed);
        FLUPS_INFO("sending request from %d to %d /%d", send_cntr, send_cntr + count_send, n_send_rqst);
        if (count_send > 0){
            m_profStarti(prof, "copy data 2 chunk");
            send_my_rqst(count_send, send_chunks + send_cntr, send_rqst + send_cntr);
            m_profStopi(prof, "copy data 2 chunk");
        }
        // increment the counter
        send_cntr += count_send;
        
        // for each of the completed request, treat it
        for (int id = 0; id < n_completed; ++id) {
            m_profStarti(prof, "shuffle");
            FLUPS_INFO("recving request %d/%d", recv_cntr + id, n_recv_rqst);
            const int rqst_id = completed_id[id];
            recv_my_rqst(recv_rqst + rqst_id, recv_chunks + rqst_id);
            m_profStopi(prof, "shuffle");
        }
    
        // increment the counter of recv request
        recv_cntr += n_completed;
    

>>>>>>> 2ed7d027
    }
    m_profStop(prof, "send/recv");
    FLUPS_INFO("Send recv completed");

    //..........................................................................
    // we need to officially close the send requests
    m_profStart(prof, "Wait all");
    MPI_Waitall(n_other_send, send_rqst, MPI_STATUSES_IGNORE);
    m_profStop(prof, "Wait all");
    FLUPS_INFO("Wait all completed");

    //..........................................................................
    // reset the memory to 0.0 as we do inplace computations
    const size_t reset_size = topo_out->memsize();
    std::memset(mem, 0, reset_size * sizeof(double));
    FLUPS_INFO("reset mem done ");

    // once all the send has been done we can overwrite the received info
    FLUPS_INFO("Copying data");
    m_profStart(prof, "copy chunk 2 data");
    for (int ic = 0; ic < n_recv_rqst; ++ic) {
        CopyChunk2Data(recv_chunks + ic, nmem_out, mem);
    }
    m_profStop(prof, "copy chunk 2 data");

    FLUPS_INFO("Copying data completed");

    // m_free(completed_status);
    m_free(completed_id);
    //--------------------------------------------------------------------------
    END_FUNC;
}<|MERGE_RESOLUTION|>--- conflicted
+++ resolved
@@ -178,18 +178,11 @@
     const int n_other_recv = n_recv_rqst - (self_recv_idx >= 0 );
 
     //..........................................................................
-<<<<<<< HEAD
     // Define the tasks to perform while proceeding to the MPI send and recv
     auto send_my_rqst = [=](int count, MemChunk *chunk, MPI_Request *request) {
         FLUPS_INFO("sending request to rank %d of size %d %d %d", chunk->dest_rank, chunk->isize[0], chunk->isize[1], chunk->isize[2]);
         // copy here the chunk from the input topo to the chunk
         for (int ic = 0; ic < count; ++ic) {
-=======
-    auto send_my_rqst = [=]( int count, MemChunk *chunk, MPI_Request *request) {
-        FLUPS_INFO("sending request to rank %d of size %d %d %d",chunk->dest_rank,chunk->isize[0],chunk->isize[1],chunk->isize[2]);
-        // copy here the chunk from the input topo to the chunk
-        for(int ic = 0; ic < count; ++ic){
->>>>>>> 2ed7d027
             CopyData2Chunk(nmem_in, mem, chunk + ic);
         }
         // start the request
@@ -223,22 +216,15 @@
     int      *completed_id = reinterpret_cast<int *>(m_calloc(n_other_recv * sizeof(int)));
 
     //..........................................................................
-<<<<<<< HEAD
     m_profStart(prof, "send/recv");
     // at least everybody enters here the same
     m_profInitLeave(prof, "copy data 2 chunk"); // from the send_my_batch lambda
     m_profInitLeave(prof, "shuffle");
     m_profInitLeave(prof, "self");
-=======
-    const int send_batch = MPI_BATCH_SEND;
-    int send_cntr = 0;
-    int recv_cntr = 0;
-    int *completed_id = reinterpret_cast<int *>(m_calloc(n_recv_rqst * sizeof(int)));
->>>>>>> 2ed7d027
 
     // According to the standard 3.1 pg 77, MPI should start all the requests in the array 
     // so we start all the other request and the self request using the same start. 
-    FLUPS_INFO("starting %d recv request", n_recv_rqst);+   
+    FLUPS_INFO("starting %d recv request", n_recv_rqst);
     MPI_Startall(n_recv_rqst, recv_rqst);
 
     // Start a first batch of send requests
@@ -257,30 +243,13 @@
     }
 
     // while we still have to send or recv something, we continue
-<<<<<<< HEAD
     while ((send_cntr < n_other_send) || (recv_cntr < n_other_recv)) {
-=======
-    m_profStarti(prof, "send/recv");
-    while ((send_cntr < n_send_rqst) || (recv_cntr < n_recv_rqst)) {
-        // perform a batch of  sends
-        int count_send = m_min(n_send_rqst - send_cntr, send_batch);
-        FLUPS_INFO("sending request from %d to %d /%d", send_cntr, send_cntr + count_send, n_send_rqst);
-        if (count_send > 0){
-            m_profStarti(prof, "copy data 2 chunk");
-            send_my_rqst(count_send, send_chunks + send_cntr, send_rqst + send_cntr);
-            m_profStopi(prof, "copy data 2 chunk");
-        }
-        // increment the counter
-        send_cntr += count_send;
-        
->>>>>>> 2ed7d027
         // if we have some requests to recv, test it
         int n_completed = 0;
         if (recv_cntr < n_recv_rqst) {
             MPI_Testsome(n_recv_rqst, recv_rqst, &n_completed, completed_id, MPI_STATUSES_IGNORE);
         }
 
-<<<<<<< HEAD
         // Maintain the difference between the pending send and receive request to send_batch
         // if we completed n_completed recvs it means that the send are completed on the other rank.
         // to maintain the total balance accross the network we start another chunk of n_completed
@@ -296,32 +265,6 @@
         }
         // increment the counter of recv request
         recv_cntr += n_completed;
-=======
-        // Maintain the difference between the pending send and receive request to send_bacth
-        count_send = m_min(n_send_rqst - send_cntr, n_completed);
-        FLUPS_INFO("sending request from %d to %d /%d", send_cntr, send_cntr + count_send, n_send_rqst);
-        if (count_send > 0){
-            m_profStarti(prof, "copy data 2 chunk");
-            send_my_rqst(count_send, send_chunks + send_cntr, send_rqst + send_cntr);
-            m_profStopi(prof, "copy data 2 chunk");
-        }
-        // increment the counter
-        send_cntr += count_send;
-        
-        // for each of the completed request, treat it
-        for (int id = 0; id < n_completed; ++id) {
-            m_profStarti(prof, "shuffle");
-            FLUPS_INFO("recving request %d/%d", recv_cntr + id, n_recv_rqst);
-            const int rqst_id = completed_id[id];
-            recv_my_rqst(recv_rqst + rqst_id, recv_chunks + rqst_id);
-            m_profStopi(prof, "shuffle");
-        }
-    
-        // increment the counter of recv request
-        recv_cntr += n_completed;
-    
-
->>>>>>> 2ed7d027
     }
     m_profStop(prof, "send/recv");
     FLUPS_INFO("Send recv completed");
