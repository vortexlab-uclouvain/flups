--- conflicted
+++ resolved
@@ -304,7 +304,7 @@
     //-------------------------------------------------------------------------    
 #ifdef PERF_VERBOSE
     int rankworld;
-    MPI_Comm_rank(MPI_COMM_WORLD, &rankworld);
+    MPI_Comm_rank(inComm, &rankworld);
     // we display important information for the performance
     string name = "./prof/SwitchTopo_" + std::to_string(_topo_in->axis()) + "to" + std::to_string(_topo_out->axis()) + "_rank" + std::to_string(rankworld) + ".txt";
     FILE* file = fopen(name.c_str(),"a+");
@@ -787,12 +787,8 @@
     // for each block
     PROF_STARTi("buf2mem",_iswitch);
 
-<<<<<<< HEAD
-#pragma omp parallel default(none) proc_bind(close) firstprivate(nblocks_recv, recv_nBlock, v, recvBuf, ostart, nByBlock, oBlockSize, nf, onloc, ax0, ax1, ax2, out_axis)
-=======
     
 #pragma omp parallel default(none) proc_bind(close) firstprivate(shuffle, nblocks_recv, recv_nBlock, v, recvBuf, ostart, nByBlock, oBlockSize, nf, onmem, oax0, oax1, oax2)
->>>>>>> 3ce9ce5a
     for (int bid = 0; bid < nblocks_recv; bid++) {
         // shuffle the block to get the correct index order
 #pragma omp master
