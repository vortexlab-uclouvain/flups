--- conflicted
+++ resolved
@@ -751,11 +751,11 @@
         switchtopo->disp();
 
         // printf("\n\n============ FORWARD =================");
-        switchtopo->execute(data, FLUPS_FORWARD);
+        switchtopo->execute(data, FLUPS_FORWARD, 0);
         hdf5_dump(topobig, "test_real_padd", data);
 
         // printf("\n\n============ BACKWARD =================");
-        switchtopo->execute(data, FLUPS_BACKWARD);
+        switchtopo->execute(data, FLUPS_BACKWARD, 0);
 
         hdf5_dump(topo, "test_real_returned", data);
 
@@ -766,41 +766,6 @@
         delete (topo);
         delete (topobig);
     }
-<<<<<<< HEAD
-    // try the dump
-    hdf5_dump(topo, "test_real", data);
-
-    const int fieldstart[3] = {0, 0, 0};
-    // printf("\n=============================");
-    SwitchTopo* switchtopo = new SwitchTopo_a2a(topo, topobig, fieldstart, NULL);
-    size_t          max_mem    = switchtopo->get_bufMemSize();
-    opt_double_ptr  send_buff  = (opt_double_ptr)fftw_malloc(max_mem * sizeof(double));
-    opt_double_ptr  recv_buff  = (opt_double_ptr)fftw_malloc(max_mem * sizeof(double));
-    std::memset(send_buff, 0, max_mem * sizeof(double));
-    std::memset(recv_buff, 0, max_mem * sizeof(double));
-    // associate the buffer
-    switchtopo->setup_buffers(send_buff, recv_buff);
-
-    switchtopo->disp();
-
-    // printf("\n\n============ FORWARD =================");
-    switchtopo->execute(data, FLUPS_FORWARD, 0);
-
-    hdf5_dump(topobig, "test_real_padd", data);
-
-    // printf("\n\n============ BACKWARD =================");
-    switchtopo->execute(data, FLUPS_BACKWARD, 0);
-
-    hdf5_dump(topo, "test_real_returned", data);
-
-    fftw_free(data);
-    fftw_free(send_buff);
-    fftw_free(recv_buff);
-    delete (switchtopo);
-    delete (topo);
-    delete (topobig);
-=======
->>>>>>> 19c9c4fc
 
     // //===========================================================================
     // complex numbers
@@ -841,11 +806,11 @@
         // associate the buffer
         switchtopo->setup_buffers(send_buff, recv_buff);
 
-        switchtopo->execute(data, FLUPS_FORWARD);
+        switchtopo->execute(data, FLUPS_FORWARD, 0);
 
         hdf5_dump(topobig, "test_complex_padd", data);
 
-        switchtopo->execute(data, FLUPS_BACKWARD);
+        switchtopo->execute(data, FLUPS_BACKWARD, 0);
 
         hdf5_dump(topo, "test_complex_returned", data);
 
