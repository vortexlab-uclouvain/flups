--- conflicted
+++ resolved
@@ -35,10 +35,7 @@
 
 #include "SwitchTopo.hpp"
 #include "SwitchTopo_a2a.hpp"
-<<<<<<< HEAD
-=======
 #include "SwitchTopo_nb.hpp"
->>>>>>> 3ce9ce5a
 
 #include "Profiler.hpp"
 #include "omp.h"
@@ -162,11 +159,7 @@
     void _cmptGreenFunction(Topology* topo[3], double* green, FFTW_plan_dim* planmap[3]);
     void _cmptGreenSymmetry(const Topology* topo, const int sym_idx, double* data, const bool isComplex);
     void _scaleGreenFunction(const Topology* topo, double* data, bool killModeZero);
-<<<<<<< HEAD
-    void _finalizeGreenFunction(const Topology* topo_field, double* green, const Topology* topo, const FFTW_plan_dim* plan);
-=======
-    void _finalizeGreenFunction(Topology* topo_field[3],double* green, Topology* topo[3], FFTW_plan_dim* plans[3]);
->>>>>>> 3ce9ce5a
+    void _finalizeGreenFunction(Topology* topo_field, double* green, const Topology* topo, FFTW_plan_dim* planmap[3]);
     /**@} */
 
    public:
