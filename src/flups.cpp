--- conflicted
+++ resolved
@@ -47,15 +47,6 @@
 //***********************************************************************
 // * TOPOLOGIES
 // **********************************************************************/
-<<<<<<< HEAD
-const FLUPS_Topology* flups_topo_new(const int axis, const int nglob[3], const int nproc[3], const bool isComplex, const int axproc[3], const int alignment){
-    Topology* t = new Topology(axis, nglob, nproc, isComplex, axproc, alignment);
-    return t;
-}
-
-void flups_topo_free(const FLUPS_Topology* t) {
-    t->~Topology();
-=======
 FLUPS_Topology* flups_topo_new(const int axis, const int nglob[3], const int nproc[3], const bool isComplex, const int axproc[3], const int alignment, MPI_Comm comm){
     Topology* t = new Topology(axis, nglob, nproc, isComplex, axproc, alignment, comm);
     return t;
@@ -63,7 +54,6 @@
 
 void flups_topo_free(FLUPS_Topology* t) {
     delete t;
->>>>>>> 3ce9ce5a
 }
 
 bool flups_topo_get_isComplex(const FLUPS_Topology* t) {
@@ -111,20 +101,25 @@
 //********************************************************************* */
 
 // get a new solver
-<<<<<<< HEAD
-
-FLUPS_Solver* flups_init(const FLUPS_Topology* t, const FLUPS_BoundaryType bc[3][2], const double h[3], const double L[3]){
-=======
 #ifndef PROF
-FLUPS_Solver* flups_init_(FLUPS_Topology* t, const FLUPS_BoundaryType bc[3][2], const double h[3], const double L[3]){
->>>>>>> 3ce9ce5a
+FLUPS_Solver* flups_init(FLUPS_Topology* t, const FLUPS_BoundaryType bc[3][2], const double h[3], const double L[3]){
     Solver* s = new Solver(t, bc, h, L, NULL);
     return s;
 }
-FLUPS_Solver* flups_init_timed(const FLUPS_Topology* t, const FLUPS_BoundaryType bc[3][2], const double h[3], const double L[3],Profiler* prof){
+FLUPS_Solver* flups_init_timed( FLUPS_Topology* t, const FLUPS_BoundaryType bc[3][2], const double h[3], const double L[3],Profiler* prof){
+    Solver* s = new Solver(t, bc, h, L, NULL);
+    return s;
+}
+#else
+FLUPS_Solver* flups_init(FLUPS_Topology* t, const FLUPS_BoundaryType bc[3][2], const double h[3], const double L[3]){
+    Solver* s = new Solver(t, bc, h, L, NULL);
+    return s;
+}
+FLUPS_Solver* flups_init_timed(FLUPS_Topology* t, const FLUPS_BoundaryType bc[3][2], const double h[3], const double L[3],Profiler* prof){
     Solver* s = new Solver(t, bc, h, L, prof);
     return s;
 }
+#endif
 
 // destroy the solver
 void flups_cleanup(FLUPS_Solver* s){
@@ -164,19 +159,11 @@
     s->set_OrderDiff(order);
 }
 
-<<<<<<< HEAD
-const FLUPS_Topology* flups_get_topo_physical(FLUPS_Solver* s){
-    return s->get_innerTopo_physical();
-}
-
-const FLUPS_Topology* flups_get_topo_spectral(FLUPS_Solver* s){
-=======
 const FLUPS_Topology* flups_get_innerTopo_physical(FLUPS_Solver* s){
     return s->get_innerTopo_physical();
 }
 
 const FLUPS_Topology* flups_get_innerTopo_spectral(FLUPS_Solver* s){
->>>>>>> 3ce9ce5a
     return s->get_innerTopo_spectral();
 }
 
