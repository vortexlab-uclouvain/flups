--- conflicted
+++ resolved
@@ -226,7 +226,7 @@
     MPI_Comm_get_name(_comm, commname, &rlen);
     std::string cn(commname,rlen);
 
-#ifdef DUMP_H5
+#ifdef DUMP_DBG
     std::string name = "rank_topo_axis" + std::to_string(this->axis()) + "_procs" + std::to_string(this->nproc(0)) + std::to_string(this->nproc(1)) + std::to_string(this->nproc(2)) + "_" + cn;
     if(this->isComplex()){
         hdf5_dump(this, name, rankdata);
@@ -235,13 +235,6 @@
         hdf5_dump(this, name, rankdata);
         this->switch2real();
     }
-<<<<<<< HEAD
-=======
-
-#ifdef DUMP_DBG
-    std::string h5name = "rank_topo_axis" + std::to_string(this->axis());
-    hdf5_dump(this, name, rankdata);
->>>>>>> cd3bdad3
 #endif
     flups_free(rankdata);
     END_FUNC;
