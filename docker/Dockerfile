--- conflicted
+++ resolved
@@ -6,11 +6,7 @@
 #RUN apt upgrade -y
 
 RUN apt install -y \
-<<<<<<< HEAD
-make git g++ libhdf5-mpi-dev libfftw3-dev libopenmpi-dev openmpi-bin python3.7 linux-libc-dev valgrind
-=======
-make git g++ vim libhdf5-mpi-dev libfftw3-dev libopenmpi-dev openmpi-bin python3.7
->>>>>>> dev_api_c
+make git g++ libhdf5-mpi-dev libfftw3-dev libopenmpi-dev openmpi-bin python3.7 linux-libc-dev valgrind vim
 
 VOLUME ["/etc/gitlab-runner"]
 
