# FLUPS - A Fourier-based Library of Unbounded Poisson Solvers

## Licensing and authorship
> FLUPS is distributed under Apache 2.0 license, copyright © UCLouvain 2020.

The main authors are (by alphabetical order):
- Denis-Gabriel Caprace
- Thomas Gillis

For the list of all the contributors to the development of FLUPS, description and a complete License: see LICENSE file.


### Citation information
FLUPS is described in [this paper](https://arxiv.org/abs/2006.09300). If you use FLUPS, please cite it as follows in your publications:
- Caprace et al., **FLUPS - A Fourier-based Library of Unbounded Poisson Solvers**, SIAM Journal on Scientific Computing, 2019 (under review)


## Why should you use FLUPS?
- You can solve the Poisson on rectangular and uniform distributed 2D/3D grids;
- You can use any boundary conditions, including truly unbounded boundary conditions and semi-unbounded conditions;
- You can solve may times the same Poisson problem at low cost using precomputed Green's function and communication patterns;
- You can use threads and/or MPI to fasten the execution;
- You can use the build-in profiler to optimize the execution speed;
- You can use any part of the library on its own, especially the pre-computed communications and the FFTs;
- You can apply filters or do any computation you want while in the Fourier space.

## Installation

FLUPS is a C++ library, with an API in C.
The compilation of FLUPS was tested with Intel compilers (v19.1) and GCC (v7.5).

### Dependencies
First, you need to install the dependencies, typically using the following configuration commands (for the intel compilers)

- FFTW (> v3.3.8) in the `fftw_prefix` dir:
```shell
CC=icc CXX=icpc FC=ifort ./configure --prefix=fftw_prefix --enable-mpi --enable-openmp --enable-avx2 --enable-shared
```

- HDF5 (> v1.10) in the `hdf5_prefix` dir:
```shell
CC=mpiicc CXX=mpiicpc FC=mpif90 ./configure --prefix=hdf5_prefix --enable-build-mode=production --enable-parallel
```

- H3LPR in the `h3lpr_prefix` dir:
```shell
git clone git@github.com:van-Rees-Lab/h3lpr.git
cd h3lpr 
make -j 
```


### Compilation
You need now to create a architecture/compiler dependent file in `make_arch` to define `CXX`, `CXXFLAGS`, `FFTWDIR` and `HDF5DIR`.
For example:
```makefile
#---------------------------------------------------------
# COMPILERS
#---------------------------------------------------------
# specify the compiler (intel in this case, may aslo be gcc)
CXX = mpiicpc

# set the flag (optimisation or not)
CXXFLAGS := -O3 -g -DNDEBUG -stdc++11

#---------------------------------------------------------
# DEPENDENCES DIRECTORIES
#---------------------------------------------------------
FFTWDIR  := fftw_prefix
HDF5DIR  := hdf5_prefix
FFTW_LIB := ${FFTW_DIR}/lib
FFTW_INC := ${FFTW_DIR}/include
HDF5_LIB := ${HDF5_DIR}/lib
HDF5_INC := ${HDF5_DIR}/include
```
By default, the Makefile is looking for `-lfftw3_openmp -lfftw3` and `-lhdf5`. You can overwrite this by changing the variable `FFTW_LIBNAME` and `HDF5_LIBNAME` in your arch file.
For example:
```makefile
FFTW_LIBNAME := -lfftw3_omp -lfftw3
HDF5_LIBNAME := -lhdf5_openmpi
```

Then you need to reference the created configuration file (using `ARCH_FILE`) and the prefix in you wish to install the library (using `PREFIX`).
You can either `export` the variables or reference them later while calling the Makefile.
If no prefix is given, `make install` uses the current working directory to install the library

Finally, go to the main folder and type the compilation command.
- Check the compilation details before doing the installation\
```shell
export ARCH_FILE=make_arch/my_arch_dependent_file
export PREFIX=/my/lib/prefix
make info
## or
ARCH_FILE=make_arch/my_arch_dependent_file PREFIX=/my/lib/prefix make info
```
- Install the library (to the PREFIX location, or by default in ./lib and ./include )
```shell
make install
## or
ARCH_FILE=make_arch/my_arch_dependent_file PREFIX=/my/lib/prefix make install
```

:warning: you must **install** the library. Indeed, we copy some data required by the solver.
If you wish to keep everything local, simply do not give a prefix and the current directory will be selected.

### Documentation

The documentation is built using Doxygen.
To build the documentation, go to the `./doc` subfolder and type `doxygen`.

### Available compilation flags
Here is an exhautstive list of the compilation flags that can be used to change the behavior of the code. To use `MY_FLAG`, simply add `-DMY_FLAG` to the variable `OPTS` in your `make_arch`.
- `DUMP_DBG`: if specified, the solver will I/O fields using the HDF5 library.
- `COMM_NONBLOCK`: if specified, the code will use the non-blocking communication pattern instead of the all-to-all version.
- `PERF_VERBOSE`: requires an extensive I/O on the communication pattern used. For performance tuning and debugging purpose only.
- `NDEBUG`: use this flag to bypass various checks inside the library
- `PROF`: allow you to use the build-in profiler to have a detailed view of the timing in each part of the solve. Make sure you have created a folder ```./prof``` next to your executable.
- `REORDER_RANKS`: try to reorder the MPI ranks based on the precomputed communication graph, using call to MPI_Dist_graph. We recommend the use of this feature when the number of processes > 128 and the nodes are allocated exclusive for your application, especially on fully unbounded domains.
- `HAVE_METIS` (deprecated): in combination with REORDER_RANKS, use METIS instead of MPI_Dist_graph to partition the call graph based on the allocated ressources. You must hence install metis for this functionality. This part of the code has never been demonstrated to show a real increase of performances and therefore is depracted. However we still conserve the code active with this flag.
- `COMM_DPREC`: will use the deprectated communication implementation (slower initalization time, kept for comparison purposes)
<<<<<<< HEAD
- `BALANCE_DPREC`: will use the deprecated distribution of unknowns on the ranks
- `MPI_40` : Use this flag to use persistent non blocking collective call in the all2all version of the code
=======
- `FFTW_FLAG` drives the flag used to init the fftw routines and can be set to ` FFTW_ESTIMATE`, ` FFTW_MEASURE`, ` FFTW_PATIENT`, or `FFTW_EXHAUSTIVE`.
>>>>>>> 7d599995

:warning: You may also change the memory alignement and the FFTW planner flag in the `flups.h` file.

## How to use a solver?

### Detailed reference
The scientific background of the library is explained in "Caprace et al., **FLUPS - A Fourier-based Library of Unbounded Poisson Solvers**, SIAM Journal on Scientific Computing, 2019 (under review)".

FLUPS solves two types of equations:
- laplacian(phi) = rhs, with phi and rhs either scalars or vectors 
- laplacian(phi) = rot(rhs), with phi and rhs vectors (also code Biot-Savart mode)

A detailed description of the API is provided (in the documentation)[doc/documentation.html] (@ref flups.h), as well as many implementation details.

### Memory layout
In this project we choose to handle the memory in a **Fortran** way of doing even if we are in C/C++.
So, the memory is aligned as a single row of size `n[0] * n[1] * n[2]`.
The fastest rotating index is set to be `n[0]` then `n[1]` and finally `n[2]`.

We have chosen this way of doing to reuse the 3D code in a 2D framework.
Indeed having the last dimension in the slower rotating index does not penalize the loops writting.

As an example, we here is how we access the memory for a scalar field:

```cpp
double* data =(double*) flups_malloc(n[0] * n[1] * n[2] * sizeof(double));

for(int iz=0; iz<n[2]; iz++){
    for(int iy=0; iy<n[1]; iy++){
        for(int ix=0; ix<n[0]; ix++){
            // n[0] is the fastest rotating index
            const int id = iz*n[1]*n[0] + iy * n[0] + ix;

            data[id] = 1.0 ;
        }
    }
}

flups_free(data);
```

Vector components are treated using a leading index of arrays (slowest rotating index), and thus corresponds to an additional outer loop.


### FLUPS in a nutshell
To use the solver, you first need to create a topology
```cpp
int  axis      = 0;              // aligned along the first dimension
int  lda       = 1;              // scalar field
int  nglob[3]  = {64, 128, 64};  // global size of 64x64x64
int  nproc[3]  = {2, 1, 3};      // 6 procs; 2 x 1 x 3
bool isComplex = false;          // real data

// no specific alignement => we put a value of 1
FLUPS_Topology *topo = flups_topo_new(axis, lda, nglob, nproc, isComplex, NULL, 1, MPI_COMM_WORLD);

// define additional quantities
double L = {1.0, 2.0, 1.0};
double h = {L[0] / nglob[0], L[1] / nglob[1], L[2] / nglob[2]};
```

Then, you can define a new solver and its boundary condition
```cpp
// define the solver
FLUPS_BoundaryType* mybc[3][2];
for(int id=0; id<3; id++){
    for(int is=0; is<2; is++){
        mybc[id][is] = (FLUPS_BoundaryType*) flups_malloc(sizeof(int)*lda);
        for(int ida = 0; ida < lda; ida++) mybc[id][is][ida] = EVEN; 
    }
}
FLUPS_Solver *mysolver = flups_init(topo, mybc, h, L,prof);

// setup the solver
flups_set_greenType(mysolver,typeGreen);
flups_setup(mysolver,false);
```

To solve a field `rhs` that has been defined on the topology, use
```cpp
flups_solve(mysolver,rhs, rhs);
```

Then, destroy the solver and the created topology
```
flups_cleanup(mysolver);
flups_topo_free(topo);
for (int id = 0; id < 3; id++) {
    for (int is = 0; is < 2; is++) {
        flups_free(mybc[id][is]);
    }
}
```

### Code examples
Examples of usage of FLUPS in C programs are provided in the `./sample` subfolder.
This includes: 
* `validation`: the exe used for validation and scalability analysis (see our reference publication). This also constitutes an example of how to use FLUPS within a C++ client code, for the scalar Poisson equation.
* `solve_vtube`: another validation test case on a 2-D vortex tube. It may be used as an example on how to use FLUPS to solve the vector Poisson equation and the Biot-Savart mode.
* `solve_advanced_C`: an example showing how to embed flups in a C code, also showing how to use some advanced features (e.g. performing 3-D FFTs separately).


### Make the most of the parallel implementation

FLUPS features hybrid distributed/shared memory capabilities, enabling the library to adapt to a variety of software/hardware configurations. Also, two types of communications schemes are available: all-to-all and non-blocking. The user can select one option or the other at compilation time, through the `COMM_NONBLOCK` flag. 

The actual performance of the library (in terms of time-to-solution) depends a.o. on the number of unknowns per CPU, on the type of boundary conditions and on the architectures it runs on.  We here provide some guidelines for the user to determine the optimal setup (see reference publication for more details):
- We highly recommend the use of distributed memory when possible, even if FLUPS can run in a pure OpenMP mode.
- Should you use shared memory (`OMP_NUM_THREADS>1`), each thread must be handled by a distinct core (no hyper threading). Computer nodes providing non-uniform memory accesses 
- The all-to-all implementation should be considered as the default robust option. However, acceleration is possible using the non-blocking version, in particular when:
    - the number of unknowns per core is high (~128^3)
    - the total number of core is not too high (~< 10k)
- The mixed use of OpenMP and MPI is supported, and should only be considered in combination with the non-blocking implementation. However, the related performance is highly dependent on the computer architecture. 

We encourage the user seeking for optimal performance to run short dedicated tests on the targeted architecture. The `validation` executable, when compiled with the `PROF` option, can be used to time the execution. A basic comparison of performance on a typical-size problem should involve at least:
1. the all-to-all implementation without thread
2. the non-blocking implementation without thread
3. the non-blocking implementation with 2 to 4 threads


### Memory footprint
For the recommanded configuration of 128^3 unknowns per processor in full unbounded, we have measured the memory usage of FLUPS on a 2000 cores run:
- the all-to-all version uses ~530Mb (O.253kB/unknown)
- the non-blocking version uses ~560Mb (O.267kB/unknown)

<!--
(1500/(560/128^3))^(1/3)
For 1.5Go, max 168
14*12
21*8 
7*24-->

:warning: FLUPS was nerver tested above 1024^3 unknowns per core.



## Implementation details and developers guide
### C++ use
We use the C++ language in a very limited way, on purpose.
The features used are the object oriented layout and some usefull features of the standard library.

### Conventions
- Put a ```BEGIN_FUNC;``` at the begining and a ```END_FUNC;``` at the end of each function
- Use ```FLUPS_INFO``` for verbosity (several levels available), ```FLUPS_CHECK``` for assertions and ```FLUPS_ERROR``` for error management
- Use ```flups_malloc``` and ```flups_free``` function to allocate/free memory
- how to name an action? ```action_mySuperFunction``` where ```action``` = ```set```, ```get```, ```execute```, ```switch```, ```cmpt```
- how to name a function? ```mySuperFunction```
- how to name an class? ```MyClass```
- how to name an type? ```MyType```

### Format Guide
We follow the Google formating rules, see https://google.github.io/styleguide/cppguide.html for more details

To configure the auto-formatter in VsCode, search in the settings for `C_Cpp.clang_format_fallbackStyle`.

Set then the value:
```{ BasedOnStyle: Google, ColumnLimit: 0, IndentWidth: 4, AlignConsecutiveAssignments: true, AlignConsecutiveDeclarations: true }```.

Inspired from https://clang.llvm.org/docs/ClangFormatStyleOptions.html (*Configurable Format Style Options* section)

### Debugging

FLUPS can be compiled with different levels of verbosity. The following compilation flags are accepted:
- ```-DVERBOSE(=1)``` provides basic output with essential information
- ```-DVERBOSE=2``` generates an output at the beginning and at the end of each function call. If the flag ```-DPROF``` is also defined, the execution of each function call is timed and displayed when exiting the function.
- ```-DVERBOSE=3``` or ```-DVERBOSE=4``` adds even more debugging information


### Testing 

The continuous integration of FLUPS is based on the tools provided by Gitlab. Different types of tests are performed depending on the situation:
- Any `push` event on any branches will trigger the _build test_. FLUPS is compiled with different compilation flags and coupled with various test cases (written in c++ or c). If there is a problem during the compilation, the test fails. 

- Any `merge request` triggers some _validation tests_. We test all the possible combination of boundary conditions (1000 possibilities), kernels (8 kernels) and data location (node-centred or cell-centred) using the [Google test library](https://github.com/google/googletest). Basically, we test the spatial convergence of all the kernels with all the combination of boundary conditions. The source code cand be found in the `test` directory while details and explantion of the test can be found [here](test/Readme.md). However, this extremly large amount of tests (16 000 in total)  require extensive computationnal resources. We hence rely on _daily_ testing routine, that uses the `sample/validation/` source code. <br/>
The _daily test_ is a smaller, in-house, test suite, that can be executed on a desktop machine. Diverse boundary conditions, domain size, resolution, procs repartition and kernels are tested and the results are compared to a dataset that has been generated with a validated version of the code. <|MERGE_RESOLUTION|>--- conflicted
+++ resolved
@@ -118,12 +118,9 @@
 - `REORDER_RANKS`: try to reorder the MPI ranks based on the precomputed communication graph, using call to MPI_Dist_graph. We recommend the use of this feature when the number of processes > 128 and the nodes are allocated exclusive for your application, especially on fully unbounded domains.
 - `HAVE_METIS` (deprecated): in combination with REORDER_RANKS, use METIS instead of MPI_Dist_graph to partition the call graph based on the allocated ressources. You must hence install metis for this functionality. This part of the code has never been demonstrated to show a real increase of performances and therefore is depracted. However we still conserve the code active with this flag.
 - `COMM_DPREC`: will use the deprectated communication implementation (slower initalization time, kept for comparison purposes)
-<<<<<<< HEAD
 - `BALANCE_DPREC`: will use the deprecated distribution of unknowns on the ranks
 - `MPI_40` : Use this flag to use persistent non blocking collective call in the all2all version of the code
-=======
 - `FFTW_FLAG` drives the flag used to init the fftw routines and can be set to ` FFTW_ESTIMATE`, ` FFTW_MEASURE`, ` FFTW_PATIENT`, or `FFTW_EXHAUSTIVE`.
->>>>>>> 7d599995
 
 :warning: You may also change the memory alignement and the FFTW planner flag in the `flups.h` file.
 
