--- conflicted
+++ resolved
@@ -121,11 +121,8 @@
 - `BALANCE_DPREC`: will use the deprecated distribution of unknowns on the ranks
 - `MPI_40` : Use this flag to use persistent non blocking collective call in the all2all version of the code
 - `FFTW_FLAG` drives the flag used to init the fftw routines and can be set to ` FFTW_ESTIMATE`, ` FFTW_MEASURE`, ` FFTW_PATIENT`, or `FFTW_EXHAUSTIVE`.
-<<<<<<< HEAD
 - `MPI_BATCH_SEND=x` will have `x` non-blocking active send request, set to `INT_MAX` to send them all at once
-=======
 - `HAVE_WISDOM=\"path/to/filename\"` indicates that FFTW wisdom can be found at the given filename
->>>>>>> 6f0498cd
 
 :warning: You may also change the memory alignement and the FFTW planner flag in the `flups.h` file.
 
