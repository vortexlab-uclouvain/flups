#---------------------------------------------------------
# COMPILERS
#---------------------------------------------------------
# specify the compiler
CXX = mpiicpc
CC = mpiicc

# set the flag (optimisation or not)
# CXXFLAGS := -qopenmp -O3 -g -DNDEBUG -stdc++11 -qopt-report=5 -qopt-report-phase=all -restrict -guide -guide-file=guide.txt
<<<<<<< HEAD
CXXFLAGS := -qopenmp -O3 -g -DNDEBUG -stdc++11 -restrict -xCOMMON-AVX512 -qopt-zmm-usage=high -DREORDER_RANKS -DHAVE_METIS
#CXXFLAGS := -qopenmp -O3 -xavx2 -g -DNDEBUG -stdc++11 -restrict -fargument-noalias -DPROF -DREORDER_RANKS
=======
CXXFLAGS := -qopenmp -O3 -g -DNDEBUG -stdc++11 -restrict -xCORE-AVX512 -mtune=skylake -qopt-zmm-usage=high -qopt-report=5 -qopt-report-phase=all 
#CXXFLAGS := -qopenmp -O3 -xavx2 -g -DNDEBUG -stdc++11 -restrict -fargument-noalias -DPROF -qopt-report=5 -qopt-report-phase=all
>>>>>>> d7d01ff7
#CXXFLAGS := -g -qopenmp -Wunused-variable -Wunused-function -Wuninitialized -Wreturn-type -O0 -traceback -ftrapuv -debug all -stdc++11 -DVERBOSE 

CCFLAGS := -qopenmp -O3 -g -DNDEBUG -stdc99 -xCOMMON-AVX512 

LDFLAGS := -qopenmp -lstdc++ 

#---------------------------------------------------------
# DEPENDENCES DIRECTORIES
#---------------------------------------------------------
FFTW_DIR  := ${HOME}/soft/fftw-3.3.8-intel2018b
FFTW_LIB := ${FFTW_DIR}/lib
FFTW_INC := ${FFTW_DIR}/include
#_avx512
HDF5_LIB := ${HDF5_DIR}/lib
HDF5_INC := ${HDF5_DIR}/include
METIS_LIB := /home/ucl/tfl/dcaprace/soft/intel-2018.1.136/metis-5.1.0/build/Linux-x86_64/libmetis
METIS_INC := /home/ucl/tfl/dcaprace/soft/intel-2018.1.136/metis-5.1.0/include<|MERGE_RESOLUTION|>--- conflicted
+++ resolved
@@ -7,13 +7,8 @@
 
 # set the flag (optimisation or not)
 # CXXFLAGS := -qopenmp -O3 -g -DNDEBUG -stdc++11 -qopt-report=5 -qopt-report-phase=all -restrict -guide -guide-file=guide.txt
-<<<<<<< HEAD
-CXXFLAGS := -qopenmp -O3 -g -DNDEBUG -stdc++11 -restrict -xCOMMON-AVX512 -qopt-zmm-usage=high -DREORDER_RANKS -DHAVE_METIS
-#CXXFLAGS := -qopenmp -O3 -xavx2 -g -DNDEBUG -stdc++11 -restrict -fargument-noalias -DPROF -DREORDER_RANKS
-=======
-CXXFLAGS := -qopenmp -O3 -g -DNDEBUG -stdc++11 -restrict -xCORE-AVX512 -mtune=skylake -qopt-zmm-usage=high -qopt-report=5 -qopt-report-phase=all 
-#CXXFLAGS := -qopenmp -O3 -xavx2 -g -DNDEBUG -stdc++11 -restrict -fargument-noalias -DPROF -qopt-report=5 -qopt-report-phase=all
->>>>>>> d7d01ff7
+CXXFLAGS := -qopenmp -O3 -g -DNDEBUG -stdc++11 -restrict -xCORE-AVX512 -mtune=skylake -qopt-zmm-usage=high -DREORDER_RANKS -DPROF -DHAVE_METIS -qopt-report=5 -qopt-report-phase=all 
+#CXXFLAGS := -qopenmp -O3 -xavx2 -g -DNDEBUG -stdc++11 -restrict -fargument-noalias -xCORE-AVX512 -mtune=skylake -qopt-zmm-usage=high -DREORDER_RANKS -DHAVE_METIS 
 #CXXFLAGS := -g -qopenmp -Wunused-variable -Wunused-function -Wuninitialized -Wreturn-type -O0 -traceback -ftrapuv -debug all -stdc++11 -DVERBOSE 
 
 CCFLAGS := -qopenmp -O3 -g -DNDEBUG -stdc99 -xCOMMON-AVX512 
